--- conflicted
+++ resolved
@@ -41,12 +41,7 @@
     <Repository Include="EntityFrameworkCore" />
 
     <!-- Test-only repos -->
-<<<<<<< HEAD
     <Repository Include="AuthSamples" RootPath="$(RepositoryRoot)src\AuthSamples\" PatchPolicy="AlwaysUpdateAndCascadeVersions" />
-    <Repository Include="MusicStore" RootPath="$(RepositoryRoot)src\MusicStore\" PatchPolicy="AlwaysUpdateAndCascadeVersions" />
-=======
-    <Repository Include="AuthSamples" PatchPolicy="AlwaysUpdateAndCascadeVersions" RootPath="$(RepositoryRoot)src\AuthSamples\" />
->>>>>>> 375e9d2c
   </ItemGroup>
 
   <ItemGroup>
