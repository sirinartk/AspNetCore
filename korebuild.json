{
<<<<<<< HEAD
  "$schema": "https://raw.githubusercontent.com/aspnet/BuildTools/release/2.2/tools/korebuild.schema.json",
  "channel": "release/2.2",
=======
  "$schema": "https://raw.githubusercontent.com/aspnet/BuildTools/release/2.1/tools/korebuild.schema.json",
  "channel": "release/2.1",
  "msbuildType": "full",
>>>>>>> 5d777b2c
  "toolsets": {
    "nodejs": {
      "minVersion": "8.0",
      "required": true
    },
    "visualstudio": {
      "required": [
        "Windows"
      ],
      "includePrerelease": true,
      "versionRange": "[15.8, 16.0)",
      "requiredWorkloads": [
        "Microsoft.VisualStudio.ComponentGroup.NativeDesktop.Win81",
        "Microsoft.VisualStudio.Component.VC.Tools.x86.x64",
        "Microsoft.VisualStudio.Component.VC.ATL",
        "Microsoft.VisualStudio.Component.Windows10SDK.15063.Desktop"
      ]
    }
  }
}<|MERGE_RESOLUTION|>--- conflicted
+++ resolved
@@ -1,12 +1,7 @@
 {
-<<<<<<< HEAD
   "$schema": "https://raw.githubusercontent.com/aspnet/BuildTools/release/2.2/tools/korebuild.schema.json",
   "channel": "release/2.2",
-=======
-  "$schema": "https://raw.githubusercontent.com/aspnet/BuildTools/release/2.1/tools/korebuild.schema.json",
-  "channel": "release/2.1",
   "msbuildType": "full",
->>>>>>> 5d777b2c
   "toolsets": {
     "nodejs": {
       "minVersion": "8.0",
